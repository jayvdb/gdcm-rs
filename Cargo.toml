[package]
name = "gdcm-rs"
version = "0.3.0"
description = "GDCM bindings for Rust"
homepage = "https://github.com/pevers/gdcm-rs"
repository = "https://github.com/pevers/gdcm-rs"
readme = "README.md"
keywords = ["dicom", "gdcm", "pixel", "encoding"]
license = "MIT"
authors = ["Peter Evers <pevers90@gmail.com>"]
edition = "2018"

# See more keys and their definitions at https://doc.rust-lang.org/cargo/reference/manifest.html

[build-dependencies]
cmake = "0.1"
cc = "1.0"

[dependencies]
<<<<<<< HEAD
libc = "0.2.88"
snafu = "0.7.1"
strum = "0.24.1"
strum_macros = "0.24.2"
=======
libc = "0.2"
snafu = "0.7"
strum = "0.20"
strum_macros = "0.20"
>>>>>>> 9723796d

[lib]
name = "gdcm_rs"
path = "src/lib.rs"<|MERGE_RESOLUTION|>--- conflicted
+++ resolved
@@ -17,17 +17,10 @@
 cc = "1.0"
 
 [dependencies]
-<<<<<<< HEAD
 libc = "0.2.88"
 snafu = "0.7.1"
 strum = "0.24.1"
 strum_macros = "0.24.2"
-=======
-libc = "0.2"
-snafu = "0.7"
-strum = "0.20"
-strum_macros = "0.20"
->>>>>>> 9723796d
 
 [lib]
 name = "gdcm_rs"
